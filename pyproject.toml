--- conflicted
+++ resolved
@@ -1,12 +1,7 @@
 [project]
 name = "scrapegraphai"
 
-<<<<<<< HEAD
 version = "1.25.2"
-
-=======
-version = "1.26.0b3"
->>>>>>> 4f65be44
 
 description = "A web scraping library based on LangChain which uses LLM and direct graph logic to create scraping pipelines."
 authors = [
@@ -35,15 +30,11 @@
     "undetected-playwright>=0.3.0",
     "google>=3.0.0",
     "langchain-ollama>=0.1.3",
-<<<<<<< HEAD
-    "semchunk>=2.2.0",
-    "transformers>=4.44.2"
-=======
+
     "semchunk==2.2.0",
     "transformers==4.44.2",
     "qdrant-client>=1.11.3",
     "fastembed>=0.3.6"
->>>>>>> 4f65be44
 ]
 
 license = "MIT"
