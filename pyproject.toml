[tool.poetry]
name = "scrapegraphai"
<<<<<<< HEAD
version = "0.0.4"
=======
version = "0.0.3"
>>>>>>> 74acc64d
description = "A web scraping library based on LangChain which uses LLM and direct graph logic to create scraping pipelines."
authors = [
    "Marco Vinciguerra <mvincig11@gmail.com>",
    "Marco Perini <perinim.98@gmail.com>",
    "Lorenzo Padoan <lorenzo.padoan977@gmail.com>"
]
license = "MIT"
readme = "README.md"
homepage = "https://scrapegraph-ai.readthedocs.io/"
repository = "https://github.com/VinciGit00/Scrapegraph-ai"
documentation = "https://scrapegraph-doc.onrender.com/"
keywords = ["scrapegraph", "scrapegraphai", "langchain", "ai", "artificial intelligence", "gpt", "machine learning", "rag", "nlp", "natural language processing", "openai", "scraping", "web scraping", "web scraping library", "web scraping tool", "webscraping", "graph"]
classifiers = [
    "Intended Audience :: Developers",
    "Topic :: Software Development :: Libraries :: Python Modules",
    "Programming Language :: Python :: 3",
    "Operating System :: OS Independent",
]

[tool.poetry.dependencies]
python = "^3.9"
langchain = "0.1.6"
langchain_community = "0.0.19"
langchain_core = "0.1.22"
langchain_openai = "0.0.5"
html2text = "2020.1.16"
faiss-cpu = "1.7.4"
beautifulsoup4 = "4.12.3"
pandas = "2.0.3"
python-dotenv = "1.0.1"
tiktoken = {version = ">=0.5.2,<0.6.0"}
tqdm = "4.66.1"
graphviz = "0.20.1"

[tool.poetry.dev-dependencies]
pytest = "8.0.0"

[tool.poetry.group.docs]
optional = true

[tool.poetry.group.docs.dependencies]
sphinx = "7.1.2"
sphinx-rtd-theme = "2.0.0"

[build-system]
requires = ["poetry-core>=1.0.0"]
build-backend = "poetry.core.masonry.api"
<|MERGE_RESOLUTION|>--- conflicted
+++ resolved
@@ -1,10 +1,6 @@
 [tool.poetry]
 name = "scrapegraphai"
-<<<<<<< HEAD
 version = "0.0.4"
-=======
-version = "0.0.3"
->>>>>>> 74acc64d
 description = "A web scraping library based on LangChain which uses LLM and direct graph logic to create scraping pipelines."
 authors = [
     "Marco Vinciguerra <mvincig11@gmail.com>",
