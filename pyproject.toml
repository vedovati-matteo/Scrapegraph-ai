[tool.poetry]
name = "scrapegraphai"

<<<<<<< HEAD
version = "0.7.0b3"
=======
version = "0.7.0"
>>>>>>> 38788455

description = "A web scraping library based on LangChain which uses LLM and direct graph logic to create scraping pipelines."
authors = [
    "Marco Vinciguerra <mvincig11@gmail.com>",
    "Marco Perini <perinim.98@gmail.com>",
    "Lorenzo Padoan <lorenzo.padoan977@gmail.com>"
]
license = "MIT"
readme = "README.md"
homepage = "https://scrapegraph-ai.readthedocs.io/"
repository = "https://github.com/VinciGit00/Scrapegraph-ai"
documentation = "https://scrapegraph-doc.onrender.com/"
keywords = ["scrapegraph", "scrapegraphai", "langchain", "ai", "artificial intelligence", "gpt", "machine learning", "rag", "nlp", "natural language processing", "openai", "scraping", "web scraping", "web scraping library", "web scraping tool", "webscraping", "graph"]
classifiers = [
    "Intended Audience :: Developers",
    "Topic :: Software Development :: Libraries :: Python Modules",
    "Programming Language :: Python :: 3",
    "Operating System :: OS Independent",
]

[tool.poetry.dependencies]
python = "^3.9"
langchain = "0.1.14"
langchain-openai = "0.1.1"
langchain-google-genai = "1.0.1"
html2text = "2020.1.16"
faiss-cpu = "1.8.0"
beautifulsoup4 = "4.12.3"
pandas = "2.0.3"
python-dotenv = "1.0.1"
tiktoken = {version = ">=0.5.2,<0.6.0"}
tqdm = "4.66.1"
graphviz = "0.20.1"
google = "3.0.0"
minify-html = "0.15.0"
free-proxy = "1.1.1"
langchain-groq = "0.1.3"
playwright = "^1.43.0"
langchain-aws = "^0.1.2"


[tool.poetry.dev-dependencies]
pytest = "8.0.0"

[tool.poetry.group.docs]
optional = true

[tool.poetry.group.docs.dependencies]
sphinx = "7.1.2"
sphinx-rtd-theme = "2.0.0"

[build-system]
requires = ["poetry-core>=1.0.0"]
build-backend = "poetry.core.masonry.api"
<|MERGE_RESOLUTION|>--- conflicted
+++ resolved
@@ -1,11 +1,7 @@
 [tool.poetry]
 name = "scrapegraphai"
 
-<<<<<<< HEAD
-version = "0.7.0b3"
-=======
 version = "0.7.0"
->>>>>>> 38788455
 
 description = "A web scraping library based on LangChain which uses LLM and direct graph logic to create scraping pipelines."
 authors = [
