--- conflicted
+++ resolved
@@ -275,13 +275,10 @@
                 google_api_key=llm_config["api_key"], model="models/embedding-001"
             )
         if isinstance(self.llm_model, OpenAI):
-<<<<<<< HEAD
             return OpenAIEmbeddings(api_key=self.llm_model.openai_api_key, base_url=self.llm_model.openai_api_base)
         elif isinstance(self.llm_model, DeepSeek):
             return OpenAIEmbeddings(api_key=self.llm_model.openai_api_key)   
-=======
-            return OpenAIEmbeddings(api_key=self.llm_model.openai_api_key)
->>>>>>> 4c8becc7
+
         elif isinstance(self.llm_model, AzureOpenAIEmbeddings):
             return self.llm_model
         elif isinstance(self.llm_model, AzureOpenAI):
