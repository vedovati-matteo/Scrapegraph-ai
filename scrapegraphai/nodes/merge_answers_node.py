"""
MergeAnswersNode Module
"""

# Imports from standard library
from typing import List, Optional
<<<<<<< HEAD
from tqdm import tqdm
from ..utils.logging import get_logger
=======

>>>>>>> d5045abf
# Imports from Langchain
from langchain.prompts import PromptTemplate
from langchain_core.output_parsers import JsonOutputParser

# Imports from the library
from .base_node import BaseNode


class MergeAnswersNode(BaseNode):
    """
    A node responsible for merging the answers from multiple graph instances into a single answer.

    Attributes:
        llm_model: An instance of a language model client, configured for generating answers.
        verbose (bool): A flag indicating whether to show print statements during execution.

    Args:
        input (str): Boolean expression defining the input keys needed from the state.
        output (List[str]): List of output keys to be updated in the state.
        node_config (dict): Additional configuration for the node.
        node_name (str): The unique identifier name for the node, defaulting to "GenerateAnswer".
    """

    def __init__(self, input: str, output: List[str], node_config: Optional[dict] = None,
                 node_name: str = "MergeAnswers"):
        super().__init__(node_name, "node", input, output, 2, node_config)

        self.llm_model = node_config["llm_model"]
        self.verbose = False if node_config is None else node_config.get(
            "verbose", False)

    def execute(self, state: dict) -> dict:
        """
        Executes the node's logic to merge the answers from multiple graph instances into a 
        single answer.

        Args:
            state (dict): The current state of the graph. The input keys will be used
                            to fetch the correct data from the state.

        Returns:
            dict: The updated state with the output key containing the generated answer.

        Raises:
            KeyError: If the input keys are not found in the state, indicating
                      that the necessary information for generating an answer is missing.
        """

        if self.verbose:
            self.ogger.info(f"--- Executing {self.node_name} Node ---")

        # Interpret input keys based on the provided input expression
        input_keys = self.get_input_keys(state)

        # Fetching data from the state based on the input keys
        input_data = [state[key] for key in input_keys]

        user_prompt = input_data[0]
        answers = input_data[1]

        # merge the answers in one string
        answers_str = ""
        for i, answer in enumerate(answers):
            answers_str += f"CONTENT WEBSITE {i+1}: {answer}\n"

        output_parser = JsonOutputParser()
        format_instructions = output_parser.get_format_instructions()

        template_merge = """
        You are a website scraper and you have just scraped some content from multiple websites.\n
        You are now asked to provide an answer to a USER PROMPT based on the content you have scraped.\n
        You need to merge the content from the different websites into a single answer without repetitions (if there are any). \n
        The scraped contents are in a JSON format and you need to merge them based on the context and providing a correct JSON structure.\n
        OUTPUT INSTRUCTIONS: {format_instructions}\n
        USER PROMPT: {user_prompt}\n
        WEBSITE CONTENT: {website_content}
        """

        prompt_template = PromptTemplate(
            template=template_merge,
            input_variables=["user_prompt"],
            partial_variables={
                "format_instructions": format_instructions,
                "website_content": answers_str,
            },
        )

        merge_chain = prompt_template | self.llm_model | output_parser
        answer = merge_chain.invoke({"user_prompt": user_prompt})

        # Update the state with the generated answer
        state.update({self.output[0]: answer})
        return state<|MERGE_RESOLUTION|>--- conflicted
+++ resolved
@@ -4,12 +4,8 @@
 
 # Imports from standard library
 from typing import List, Optional
-<<<<<<< HEAD
 from tqdm import tqdm
 from ..utils.logging import get_logger
-=======
-
->>>>>>> d5045abf
 # Imports from Langchain
 from langchain.prompts import PromptTemplate
 from langchain_core.output_parsers import JsonOutputParser
