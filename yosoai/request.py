import time
from tqdm import tqdm 
from typing import List
<<<<<<< HEAD
=======
from multiprocessing import Pool
from tqdm import tqdm  # Import tqdm for progress bar
from .getter import remover
>>>>>>> ec6b284d
from .class_generator import Generator
from .class_creator import create_class
from .token_calculator import truncate_text_tokens

EMBEDDING_ENCODING = 'cl100k_base'

LAST_REQUEST_TIME = 0
REQUEST_INTERVAL = 20  # Adjust as needed, represents the interval in seconds between requests

def send_request(key: str, text:str, values:list[dict], model:str, temperature:float = 0.0, encoding_name: str = EMBEDDING_ENCODING) -> List[dict]:
    """
    Send a request to openai.
    Args:
        key (str): The API key for accessing the language model.
        text (str): The input text to be processed.
        values (list[dict]): Settings of the request. 
                        Each element of the list should have the following keys:
                            - "title" (str): The title of the field.
                            - "type" (str): The type of the field.
                            - "description" (str): The description of the field.
        model (str): The name of the language model to be used.
        temperature (float): A parameter controlling the randomness of the language model's output (default: 0).
        encoding_name (str): The name of the encoding to be used (default: EMBEDDING_ENCODING).
    Returns:
        List[dict]: The result of the request to openai.
    """

    global LAST_REQUEST_TIME

    res = []
    create_class(values)
    time.sleep(2)  # TODO: implement asynchronous waiting

    print(text.replace("\\n", ""))

    messages = truncate_text_tokens(text, model, encoding_name)
    
    processed_messages = 0

    with tqdm(total=len(messages)) as pbar:
        for message in messages:
            current_time = time.time()
            time_since_last_request = current_time - LAST_REQUEST_TIME
            if time_since_last_request < REQUEST_INTERVAL:
                time.sleep(REQUEST_INTERVAL - time_since_last_request)
            
            generator_instance = Generator(key, temperature, model)

            res.append(generator_instance.invocation(message))
            processed_messages += 1
            pbar.update(1) 

            LAST_REQUEST_TIME = time.time()  

    return res<|MERGE_RESOLUTION|>--- conflicted
+++ resolved
@@ -1,12 +1,6 @@
 import time
 from tqdm import tqdm 
 from typing import List
-<<<<<<< HEAD
-=======
-from multiprocessing import Pool
-from tqdm import tqdm  # Import tqdm for progress bar
-from .getter import remover
->>>>>>> ec6b284d
 from .class_generator import Generator
 from .class_creator import create_class
 from .token_calculator import truncate_text_tokens
